#!/usr/bin/env python
from __future__ import print_function
import rospy
from scipy import ndimage
from nav_msgs import OccupancyGrid

from visualization_driver import VisualizationDriver

class FrameBuffer:
    def __init__(self, resolution=5, x_range=(-8,8), y_range=(-5,8)):
        self.discretization = resolution # bins per meter
        self.max_x = x_range[1]
        self.max_y = y_range[1]
        self.min_x = x_range[0]
        self.min_y = y_range[0]

        self.x0 = 0
        self.y0 = 0
        self.distmap = None

        self.find_center()
        self.clear()

    def find_center(self):
        self.x0 = abs(int(self.min_x * self.discretization))
        self.y0 = abs(int(self.min_y * self.discretization))

    def clear(self):
        width = (self.max_x - self.min_x) * self.discretization
        height = (self.max_y - self.min_y) * self.discretization

        # self.buffer = np.ones((width, height))
        self.buffer = np.ones((height, width))

    def add_sample(self, x, y):
        if (self.min_x < x < self.max_x) and (self.min_y < y < self.max_y):
            xind = int(x * self.discretization)
            yind = int(y * self.discretization)
            # add obstacle to the buffer
            self.buffer[yind + self.y0][xind + self.x0] = False

    def dist_transform(self):
        self.distmap = ndimage.distance_transform_edt(self.buffer)
        return self.distmap

    def dist_at(self, x, y):
        if (self.min_x < x < self.max_x) and (self.min_y < y < self.max_y) and not self.distmap == None:
            xind = int(x * self.discretization)
            yind = int(y * self.discretization)
            # add obstacle to the buffer
            return self.distmap[yind + self.y0][xind + self.x0] / self.discretization
        return 1000000

    def get_map(self):
        # return nav_msgs/OccupancyGrid of the contained buffer
        pass
"""
    ================================================================================
    MSG: nav_msgs/OccupancyGrid
    # This represents a 2-D grid map, in which each cell represents the probability of
    # occupancy.

    Header header 

    #MetaData for the map
    MapMetaData info

    # The map data, in row-major order, starting with (0,0).  Occupancy
    # probabilities are in the range [0,1  Unknown is -1.
    int8[] data

    ================================================================================
    MSG: std_msgs/Header
    # Standard metadata for higher-level stamped data types.
    # This is generally used to communicate timestamped data 
    # in a particular coordinate frame.
    # 
    # sequence ID: consecutively increasing ID 
    uint32 seq
    #Two-integer timestamp that is expressed as:
    # * stamp.secs: seconds (stamp_secs) since epoch
    # * stamp.nsecs: nanoseconds since stamp_secs
    # time-handling sugar is provided by the client library
    time stamp
    #Frame this data is associated with
    # 0: no frame
    # 1: global frame
    string frame_id

    ================================================================================
    MSG: nav_msgs/MapMetaData
    # This hold basic information about the characterists of the OccupancyGrid

    # The time at which the map was loaded
    time map_load_time
    # The map resolution [m/cell]
    float32 resolution
    # Map width [cells]
    uint32 width
    # Map height [cells]
    uint32 height
    # The origin of the map [m, m, rad].  This is the real-world pose of the
    # cell (0,0) in the map.
    geometry_msgs/Pose origin
    ================================================================================
    MSG: geometry_msgs/Pose
    # A representation of pose in free space, composed of postion and orientation. 
    Point position
    Quaternion orientation

    ================================================================================
    MSG: geometry_msgs/Point
    # This contains the position of a point in free space
    float64 x
    float64 y
    float64 z

    ================================================================================
    MSG: geometry_msgs/Quaternion
    # This represents an orientation in free space in quaternion form.

    float64 x
    float64 y
    float64 z
    float64 w
"""

class LocalCostmap(object):
    """  Generates a costmap based off of sensor data from the car, without any global sense of map """
    def __init__(self, arg):

        # the class which manages the local costmap buffer
        self.buffer = FrameBuffer(5, (-8,8), (-5,8))
        self.first_laser_recieved = False

        self.node = rospy.init_node('icarus_main', anonymous=True)
        self.scan_subscriber = rospy.Subscriber(self.LASER_SCAN_TOPIC, numpy_msg(LaserScan), self.scan_callback)

        self.pub_costmap = rospy.Publisher('~costmap', PoseArray, queue_size=1)

    def filter_lasers(self, angles, ranges):
        # do nothing
        return (angles, ranges)
        # remove the data on the edges, since they are noisy
        l = round(angles.shape[0] / 10)
        
        return (angles[l:-l], ranges[l:-l])

    def scan_callback(self, data):
        start = time.clock()

        if not self.first_laser_recieved:
            print("first laser received: angle_min: %f angle_max %f angle_incr: %f ranges_len: %d range_min: %.2f range_max_ %2.2f" % (data.angle_min, data.angle_max, data.angle_increment, data.ranges.shape[0], data.range_min, data.range_max))

        laser_angles = np.linspace(data.angle_min, data.angle_max, math.ceil((data.angle_max - data.angle_min) / data.angle_increment))
        laser_ranges = data.ranges

        laser_angles, laser_ranges  = self.filter_lasers(laser_angles, laser_ranges, data.range_min, data.range_max)
        laser_x, laser_y =  self.polar_to_euclid(laser_angles, laser_ranges)

        # compute the distance transform from the laser scanner data
        self.buffer.clear()
        for x, y in zip(laser_x, laser_y):
            self.buffer.add_sample(x,y)
        self.buffer.dist_transform()

        print ("Done computing distance map in:", time.clock() - start, "seconds")

        if self.visualize == True:
            if self.im == None:
                self.im = plt.imshow(self.buffer.distmap)
                plt.colorbar(self.im)
            else:
                self.im.set_array(self.buffer.distmap)
            plt.draw()

        self.first_laser_recieved = True  

    def cost_at(self, x, y):
        return 1.0 / self.buffer.dist_at(x, y)

'''
    def generate_candidate_paths(self):
        curvatures = np.linspace(0, self.max_curve, num=self.path_candidates)

        paths = []

        ys = np.linspace(0, self.path_length, num=self.path_discretization)
        xs = np.zeros(self.path_discretization)

        paths.append(Path(0, self.max_speed, zip(xs,ys)))

        for curvature in curvatures[1:]:
            # set the speed profile
            if self.FAST_MODE:
                xp = [0,  .13, .2, .3,  self.max_curve]
                fp = [1,   1,  .6, .4,  .2]
            else:
                xp = [0,  .15, .2,  self.max_curve]
                fp = [1,   1,  .75,   .4]
            
            multiplier = np.interp(curvature, xp, fp)

            r = self.radius(curvature)
            # theta = self.path_length * math.sqrt(multiplier) / r
            theta = self.path_length / r
            thetas = np.linspace(0, theta, num=self.path_discretization)

            ys = r * np.sin(thetas)
            xs = r * np.cos(thetas) - r

            paths.append(Path(curvature, self.max_speed * multiplier, zip(xs, ys)))
            paths.append(Path(-1*curvature, self.max_speed * multiplier, zip(-1*xs, ys)))

        return paths
'''
class PathGenerator(object):
    def __init__(self):
        pass
    def generate_paths(self):
        ''' Return a list of Path namedtuples for later evaluation
        '''
        pass

'''
def pick_path(self, path_candidates):

        # desired_heading = self.navigation_controller.desired_heading

        # if desired_heading == None:
        #     return None
        # else:
        #     return Path(desired_heading, self.max_speed)

        best_path = None
        best_cost = 2500

        for path in path_candidates:
            cost = self.local_controller.evaluate_path(path)
            cost += 220 * self.navigation_controller.evaluate_path(path)

            if cost < best_cost:
                # print("better path found:", path, cost)
                best_path = path
                best_cost = cost

        return best_path
'''

class PathEvaluator(object):
    def __init__(self):
        pass
    def evaluate_paths(self, paths, costmap):
        ''' Return cost metrics for each path. 
            The lowest cost path will be chosen for execution.
        '''
        pass

class LocalExplorer(object):
<<<<<<< HEAD
    def __init__(self):
        # TODO inherit from controller thing
=======
    def __init__(self, VISUALIZE=False):
>>>>>>> 19871ca8
        self.PLANNING_FREQ = 40
        self.VISUALIZE = VISUALIZE
        
        self.costmap = LocalCostmap(VISUALIZE)
        self.path_gen = PathGenerator()
        self.path_eval = PathEvaluator()
        self.visualization_driver = VisualizationDriver()

        rospy.Timer(rospy.Duration(1.0 / self.PLANNING_FREQ), self.timer_callback)

    def timer_callback(self, event):
        rospy.logdebug("Computing control in LocalExplorer")

        paths = self.path_gen.generate_paths()
        costs = self.path_eval.evaluate_paths(paths, self.costmap)

        assert len(paths) == len(costs)

        # TODO a different path evaluator might return the picked path directly
        best_path = paths[min(range(len(costs)), key=lambda i: costs[i])]

        # Visualizations
        # TODO untested
        self.visualization_driver.publish_candidate_waypoints(paths)
        self.visualization_driver.publish_best_waypoints(best_path)

        # TODO steer towards best_path.steering_angle

Path = collections.namedtuple("Path", ["steering_angle", "waypoints", "speed"])

if __name__ == '__main__':
    try:
        LocalExplorer()
    except rospy.ROSInterruptException:
        pass
    rospy.spin()<|MERGE_RESOLUTION|>--- conflicted
+++ resolved
@@ -257,12 +257,8 @@
         pass
 
 class LocalExplorer(object):
-<<<<<<< HEAD
-    def __init__(self):
+    def __init__(self, VISUALIZE=False):
         # TODO inherit from controller thing
-=======
-    def __init__(self, VISUALIZE=False):
->>>>>>> 19871ca8
         self.PLANNING_FREQ = 40
         self.VISUALIZE = VISUALIZE
         
