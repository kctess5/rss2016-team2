#!/usr/bin/env python
from __future__ import print_function
import rospy
import threading, time, collections, heapq, itertools, math, sys, recordclass
import numpy as np
import os

# message related imports
from sensor_msgs.msg import LaserScan
from rospy.numpy_msg import numpy_msg
from std_msgs.msg import ColorRGBA

# code from other files in this repo
import navigator2 as navigator
from visualization_driver import VisualizationDriver
from helpers import param, euclidean_distance, FrameBuffer, polar_to_euclid
from helpers import State, AccelerationState, Circle, CirclePathState, Path, StateRange, SearchNode, TreeNode, FPSCounter, circle_segment_intersection, spline_circle_intersection
from helpers import Point2D as Point
from pathlib import arc_step, ackerman_radius
from pathlib2 import arc_step_fast
from car_controller.direct_control_module import DirectControlModule
import whinytimer
from profilehooks import profile, timecall
from heapq import nsmallest
from whoami import is_racecar
import matplotlib.pyplot as plt
from navigator3 import ScanMaximaNavigator
from curve_lib import C_factory

# from shapely.geometry import Point as GeoPoint
# from shapely.ops import union
# from dynamical import DynamicModel

# Check that the dubins library supports path_length_segs.
try:
    import dubins
except ImportError:
    raise RuntimeError("Package 'dubins' does not support dubins.DubinsPath().path_length_segs.\n"
                       "Run $ sudo pip install git+https://github.com/mlsteele/pydubins.git")
try:
    dubins.DubinsPath((0,0,0), (0,0,0), 1.).path_length_segs
except AttributeError:
    raise RuntimeError("Package 'dubins' does not support dubins.DubinsPath().path_length_segs.\n"
                       "Run $ sudo pip install git+https://github.com/mlsteele/pydubins.git")

"""
Notes: 
  - Relies on the following external files:
      - navigator.py
      - helpers.py
      - pathlib.py 
          - very handy :D
      - whinytimer.py
          - death be to ros_time_moved_backwards error
  - Can be further split into different files if necessary:
      - DynamicsModel -> dynamics.py
      - ObstacleMap -> obstacles.py
      - HeuristicSearch -> pathsearch.py
      - I think everything else is sufficiently short and important at the moment to stay
        and I personally think that having most important logic in one file is good when 
        possible, because code folding is super effective
  - Info about states/paths:
      - States contain:
          x, y, theta - position/orientation local coordinates, based off of predicted motion
          speed, steering_angle - control commands for the car
      - I found that speed settings on the car generally correspond to real speed of the car
        so long as the maximal acceleration bounds are observed, so it does not have to be
        decoupled from x,y,theta does. Steering angle is not directly related to changes in
        theta, so the dynamic model is required to estimate where the car will end up after
        applying a chain of control states
      - Paths are just a list of states, they are applied consecutively. For now, the first
        state in the path defines the origin of the local coordinate space for that time step
        eventually we might want to use a "global" local coorinate space, where rather than
        resetting the origin at each timestep, move the believed "car position" according to 
        the full chain of states previously committed. This might make continious tree 
        construction more straightforward as we would not have to transform each node in the 
        search tree into the new local coorinate space between each iteration. It would 
        also be useful for visualizing how well the dynamical open-loop controller predicts motion
  - The emergency stop control is implemented as follows:
      - in the case where there are no remaining states to execute in the last committed 
        best path, the car will reuse it's previous control state while stopping as fast as possible
      - in the case where there is a path committed, but the path planner is unable to find
        a new path, it will continue the last committed path while stopping as fast as possible
      - if there are remaining control states then the path will continue as planned
  - Visualization
      - Subjects include:
          - goals
              - next goal (1)
              - corridor detector
                  - corridor (1)
                  - walls (2)
          - obstacles
              - in-admissible region (3) (NOT IMPLEMENTED)
          - path search
              - best path (1)
              - viable paths (1 or 2)
              - speed curves (1)
              - steering curves (1)
      - Notes:
          - Each topic does not advertise unless there are subscribers
 
Todos:
  - Accumulate the x, y, theta positions in the state history so that the percieved path may be 
    reconstructed relative to the start state
      - might also make continuous tree refinement easier, if that is necessary
  - Finish Dynamical model
      - still need to include the data I collected, planning on doing this before Sunday
      - I think that this will naturally improve search a lot, because faster paths will have
        lower curvature
  - Better heuristics
  - Potentially different path cost metrics
  - Continiously refining a single tree, rather than building a whole new one on every timestep
  - Decoupling path planning and path execution so that more than one path segment is executed per plan
  - Vision based goal integration
  - Cooridor detector should detect dead ends and put a goal point behind the robot if one is found

Citations:
    [1] C. Chen, M. Rickert, and A. Knoll, "Combining space exploration and
        heuristic search in online motion planning for nonholonomic vehicles",
        in Proc. IEEE Intelligent Vehicles Symposium, 2013, pp. 1307-1312.
        http://www6.in.tum.de/Main/Publications/ChenChao2013a.pdf

    [2] O. Brock and L. E. Kavraki, "Decomposition-based motion planning:
        Towards real-time planning for robots with many degrees of freedom,"
        Rice University, Houston, TX, USA, Tech. Rep. TR00-367, Aug. 2000.

"""


class DynamicPlot():
    def initialize(self):
        plt.ion()
        #Set up plot
        self.fig = plt.figure(figsize=plt.figaspect(2.))
        
        self.ax0 = self.fig.add_subplot(1,1,1)
        self.ax1 = self.fig.add_subplot(1,2,2)

        self.redraw()
        
    def redraw(self):
        #We need to draw *and* flush
        self.fig.canvas.draw()
        self.fig.canvas.flush_events()


if not is_racecar() and param("obstacle_map.vizualize_distmap"):
    LOCAL_VIZ = DynamicPlot()
    LOCAL_VIZ.initialize()

class DynamicModel(object):
    """ Encapsulates the dynamics of the car """
    def __init__(self):
        # self.max_accel = float(param("dynamics.max_linear_accel")) / float(param("planning_freq"))
        # self.max_decel = float(param("dynamics.max_linear_decel")) / float(param("execution_freq"))
        self.wheelbase = param("dynamics.wheelbase")
        self.execution_freq = float(param("execution_freq"))

        self.raw_data = param("dynamics.steering_prediction")
        self.raw_data.sort(key=lambda x: x["steering_angle"])
        self.sorted_angles = map(lambda x: x["steering_angle"], self.raw_data)
        self.ackerman_transition = map(lambda x: x["ackerman_transition"], self.raw_data)

        self.min_dynamic_angle = self.sorted_angles[0]
        self.max_dynamic_angle = self.sorted_angles[-1]

        self.TABLE = {}

    def arc_estimate(self, sample_index, speed, steering_angle):
        if speed < self.ackerman_transition[sample_index]:
            # use ackerman steering
            return ackerman_radius(self.wheelbase, steering_angle)
        else:
            # estimate arc radius based off of nonlinear model
            coeffs = self.raw_data[sample_index]["polynomial_coefficients"]
            return coeffs[0] * speed * speed + coeffs[1] * speed + coeffs[2]
       
    def neighbor_samples(self, a):
        # find closest two entries for the given angle, along with interpolatoin weights.
        if a < self.min_dynamic_angle or a > self.max_dynamic_angle:
            return None
        elif self.min_dynamic_angle == a:
            return [(1, 0)]
        elif self.max_dynamic_angle == a:
            return [(1, len(self.raw_data)-1)]
        else:

            for i in xrange(len(self.sorted_angles)-1):
                if self.sorted_angles[i] == a:
                    return [(1,i)]
                elif self.sorted_angles[i] < a and a < self.sorted_angles[i+1]:
                    # find distance
                    w1 = a - self.sorted_angles[i]
                    w2 = self.sorted_angles[i+1] - a

                    # normalize
                    t = w1 + w2
                    w1 = 1 - w1 / t
                    w2 = 1 - w2 / t
                    return [(w1,i), (w2, i+1)]
        assert(False)
        return 

    def estimate_effective_arc(self, state):
        # return the expected path arc radius of the given state
        #   special cases: steering = 0 -> 0
        #                  steering < 0 -> -arc_radius
        
        sign = 1 if state.steering_angle >= 0 else -1

        if (state.speed, state.steering_angle) in self.TABLE:
            return sign*self.TABLE[(state.speed, abs(state.steering_angle))]
        else:
            # print("not")
            a = abs(state.steering_angle)

            effective_radius = 0

            neighbors = self.neighbor_samples(a)

            if a == 0:
                effective_radius = 0.0
            elif neighbors == None:
                # outside of good data range, use ackerman TODO: expand the data range with approximation
                effective_radius = ackerman_radius(self.wheelbase, a)
            elif len(neighbors) == 1:
                # compute value of given angle
                effective_radius = self.arc_estimate(neighbors[0][1], state.speed, state.steering_angle)
            elif len(neighbors) == 2:
                # interpolate between two nearest angles
                effective_radius = neighbors[0][0]*self.arc_estimate(neighbors[0][1], state.speed, state.steering_angle) \
                                 + neighbors[1][0]*self.arc_estimate(neighbors[1][1], state.speed, state.steering_angle)
            
            self.TABLE[(state.speed, abs(state.steering_angle))] = effective_radius

            return sign*effective_radius

    def propagate(self, state, t=1.0):
        """ Gives an estimate for the final pose after assuming a given state after a given time. t=1 is time time of the next control timestep
        """
        effective_radius = self.estimate_effective_arc(state)
            
        propagated = arc_step_fast(effective_radius, t * state.speed / self.execution_freq,
            state.x, state.y, state.theta)
        return State(x=propagated[0], y=propagated[1], theta=propagated[2], \
            steering_angle=state.steering_angle, speed=state.speed)

    def propagate_time(self, state, t=1.0):
        """ Gives an estimate for the final pose after assuming a given state after a given time. t=1 is time time of the next control timestep
        """
        effective_radius = self.estimate_effective_arc(state)
            
        propagated = arc_step_fast(effective_radius, t * state.speed, state.x, state.y, state.theta)
        return State(x=propagated[0], y=propagated[1], theta=propagated[2], \
            steering_angle=state.steering_angle, speed=state.speed)

    def propagate_accel(self, start_state, linear_accel, steering_velocity, num_segments):
        # NOTE: this function returns a list that DOES NOT include the given start state as 
        # it is assumed to be the last state in the previous path segment
        # given a start state and accelerations, this returns a list of control states that make up the action
        # control_states = [start_state]
        control_states = []
        ls = start_state

        # return DYNAMICS.propagate_accel(start)

        # [(x,y,theta,steering,speed),...]

        for i in xrange(num_segments):
            # bound the speed to [0, max_speed]
            next_speed = max(min(param("dynamics.max_speed"), ls.speed + linear_accel / self.execution_freq), 0)
            # bound the angle to [-max_deflection, max_deflection]
            next_steering = ls.steering_angle + steering_velocity / self.execution_freq
            next_steering = max(min(param("dynamics.max_deflection"), next_steering), -param("dynamics.max_deflection"))
            
            # fix small accumulated error
            if abs(next_steering) < param("epsilon"):
                next_steering = 0.0

            # add the new control and old position to new state
            ns = State(x=ls.x, y=ls.y, theta=ls.theta, speed=next_speed, steering_angle=next_steering)
            # propagate the old position forward in time
            propagated = self.propagate(ns)
            control_states.append(propagated)
            # set the most recent step as the last state for use in the next iteration
            ls = propagated

        return control_states

    def max_speed_at_turning_radius(self, turning_radius):
        """Return the maximum achievable speed at a given turning radius.
        Args:
            turning_radius: Turning radius to consider.
        Returns: Maximum speed in meters.
                 This will not exceed dynamics.max_speed.
        """
        if turning_radius > 5:
            return param("dynamics.max_speed")
        x = turning_radius
        curve = (-0.14*x*x + 1.38*x +1.151 ) * param("planner.speed_safety")
        return min(param("dynamics.max_speed"), curve)

    def dubins_time(self, q0, q1, turning_radii):
        """Shortest time to traverse from q0 to q1 along one of the dubins curves.
        Args:
            q0, q1: Pose tuples (x, y, heading) of start and end.
            turning_radii: Turning radii to consider.
                           A dubins curve is considered for each radius and the minimum time is returned.
        """
        assert(len(turning_radii) > 0)
        min_time = float("inf")

        # These are dubins curve types which have a straight middle section.
        # All other types have a curve in the middle.
        MID_STRAIGHT_TYPES = [dubins.LSL, dubins.LSR, dubins.RSL]

        max_straight_speed = param("dynamics.max_speed")

        for turning_radius in turning_radii:
            max_curved_speed = min(max_straight_speed, self.max_speed_at_turning_radius(turning_radius))
            path = dubins.DubinsPath(q0, q1, turning_radius)

            # Distances along the three sections of the dubins curve.
            # Tuple of 3 distances.
            distances = path.path_length_segs()

            # Time to traverse is the sum of the times to traverse each section.
            if path.path_type() in MID_STRAIGHT_TYPES:
                # Case where the middle section is straight.
                path_time = ((distances[0] + distances[2]) / max_curved_speed
                        + distances[1] / max_straight_speed)
            else:
                # Case where all 3 sections are curved.
                path_time = sum(distances) / max_curved_speed

            min_time = min(min_time, path_time)

        return min_time

DYNAMICS = DynamicModel()

# from skimage.morphology import medial_axis, skeletonize
# from scipy.ndimage.filters import sobel, gaussian_filter
# from skimage.feature import canny

class ObstacleMap(object):
    """ Manages obstacle information from the scanner to provide admissibility information """
    def __init__(self):
        self.buffer = FrameBuffer(param("obstacle_map.discretization"), \
            (param("obstacle_map.xmin"),param("obstacle_map.xmax")), \
            (param("obstacle_map.ymin"),param("obstacle_map.ymax")))
        self.first_laser_recieved = False
        self.lock = threading.Lock() # used to serialize accesses to the main buffer
        # origin of the costmap in the coordinate space that the car operates in
        self.origin = State(x=0,y=0,theta=0,steering_angle=0,speed=0)

    def filter_lasers(self, angles, ranges, laser_data):
        # Include only data which is in bounds.
        include_indices = np.where((ranges + 0.1 < laser_data.range_max))
        return angles[include_indices], ranges[include_indices]

    # @profile(sort="cumtime")
    def scan_callback(self, data):
        if not self.first_laser_recieved:
            print(("first laser received: "
                    "angle_min: %f angle_max %f angle_incr: %f "
                    "ranges_len: %d range_min: %.2f range_max_ %2.2f") % (
                    data.angle_min, data.angle_max, data.angle_increment, 
                        data.ranges.shape[0], data.range_min, data.range_max))
            self.laser_angles = np.linspace(data.angle_min, data.angle_max, math.ceil(\
                (data.angle_max - data.angle_min) / data.angle_increment))
        
        laser_angles, laser_ranges  = self.filter_lasers(self.laser_angles, data.ranges, data)
        laser_x, laser_y =  polar_to_euclid(laser_angles, laser_ranges)

        # compute the distance transform from the laser scanner data
        self.buffer.clear()
        self.buffer.add_samples(laser_x, laser_y)
        self.buffer.dist_transform()
        
        self.first_laser_recieved = True
        self.mark_clean()

    def is_admissible(self, state):
        # returns true if the given control state is admissible
        # steps through t values between 0 and 1 while checking that each point is 
        # above the minimum allowed distance
        if state.speed == 0:
            # only check the state position
            return self.buffer.dist_at(state.x, state.y) > param("obstacle_map.min_distance")

        t_step = param("obstacle_map.admissible_hop") / ( param("obstacle_map.discretization") * state.speed )
        t = t_step

        state_admissible = True

        # with self.lock:
        while t < 1.0+t_step:
            if t > 1.0:
                t = 1.0
            waypoint = DYNAMICS.propagate(state, t)
            if self.buffer.dist_at(waypoint.x, waypoint.y) < param("obstacle_map.min_distance"):
                state_admissible = False
                break
            
            t += t_step

        return state_admissible

    def dist_at(self, state):
        return self.buffer.dist_at(state.x, state.y)

    # used to ensure/sanity check that each costmap is only used once, to avoid wasted compute
    def mark_clean(self):
        self.dirty = False

    def is_dirty(self):
        return self.dirty

    def mark_dirty(self):
        self.dirty = True

    def viz(self):
        if not self.buffer.distmap == None and param("obstacle_map.vizualize_distmap"):        
            # dist = self.buffer.distmap
            # skel = gaussian_filter(dist, sigma=1)
            # skel = canny(skel)
            # skel = sobel(self.buffer.buffer)

            # dist /= (dist.max()/255.0)
            # skel /= (skel.max()/255.0)

            LOCAL_VIZ.ax0.imshow(self.buffer.distmap)
            # LOCAL_VIZ.ax0.imshow(skel)
            # LOCAL_VIZ.ax1.imshow(dist)
            LOCAL_VIZ.redraw()
        # self.viz.laser_euclid.set_data(self.expected_angles, self.expected_ranges)

class GoalManager(object):
    """ Manages and tracks the car's concept of purpose in life
            - This should wrap the corridor detector and the vision based goal detection
    """

    GREEN_GP_TOPIC = "/waypoint_markers" # TODO: Remove this later

    def __init__(self, viz, pass_rad=1, locality_rad=100, max_pts=5):
        """ Tunable parameters are kwargs above:
                - pass_rad = the radius threshold around the car for which a goal point
                    is considered "passed"
                - locality_rad = the radius threshold around each goal point for which a new
                    goal point is mapped as the same (TODO: remove after implementing
                    Bayesian particle filtering)
                - max_pts = maximum number of points allowed in gp buffer
        """
        self.navigator = navigator.Navigator(viz)
        self.navigator3 = ScanMaximaNavigator(viz)
        self.origin = None

        # TODO: Make these range-query trees/numpy arrays for larger max_pts value
        self.green_gps = []
        self.corr_gps = [self.navigator.goalpoint()] # Should never be empty

        self.pass_rad = pass_rad
        self.locality_rad = locality_rad
        self.green_sub = rospy.Subscriber(self.GREEN_GP_TOPIC, Point, self.cb_green)

    def cb_green(self, pt):
        """ Processes the goal points produced by Fernando's green patch detector
        """
        self.match((pt.x, pt.y, pt.z), "green")

    def match(self, new_pt, gp_type):
        """ Matches goal point with an existing one or appends to appropriate DS
                if new.
            - new_pt: The new point to integrate into managed points.
                Assumes point is in indexable (x,y,orientation) format
            - gp_type: either "green" or "corridor"
        """
        # NOTE: We L1 norm instead of L2 radius for fast calculation

        x,y,orient = new_pt
        gp_list = self.green_gps if gp_type=="green" else self.corr_gps

        for i,gp in enumerate(gp_list):
            if abs(gp[0] - x) <= self.locality_rad and abs(gp[1] - y) <= self.locality_rad:
                # Update the point if match found
                gp_list[i] = new_pt
                return

        # Otherwise it's a new point, append
        gp_list[i].append(new_pt)
        return

    def next_goal(self):
        """ Return the position of the next goal in local coordinates
                - for now, this directly calls the corridor detector with no smoothing
        """
<<<<<<< HEAD
        self.match(self.navigator.goalpoint(), "corridor")

        # Prune out all passed points TODO: should this go before matching?
        self.check_passed()

        # Sort the individual goal point management lists
        self.sort_gpls()

        # For now, always prioritize green patches
        ordered_gps = self.green_gps + self.corr_gps # This should be fast, but if not
                                                     # keep a static array for this
        target_x, target_y = ordered_gps[0]
        next_x, next_y = target_x, target_y if len(ordered_gps) < 2 else ordered_gps[1]
        dx, dy = (next_x-target_x, next_y-target_y)

        # Publish target coordinates with direction of next goal point
        return State(x=target_x, y=target_y, theta=np.arctan(dy/dx), steering_angle=None, speed=None)

    def check_passed(self):
        """ Remove goal points if passed
        """
        for gpl in [self.green_gps, self.corr_gps]:
            for i,gp in enumerate(gpl):
                if gp[0] <= self.pass_rad or gp[1] <= self.pass_rad:
                    gpl.pop(i)

    def sort_gpls(self):
        """ Sort goal points by Euclidean distance to car
        """
        self.green_gps.sort(key=lambda g: g[0]**2 + g[1]**2)
        self.corr_gps.sort(key=lambda g: g[0]**2 + g[1]**2)
=======
        # gp = self.navigator.goalpoint()
        gp = self.navigator3.goalpoint()
        if gp == None:
            return None
        return State(x=gp[0], y=gp[1], theta=gp[2], steering_angle=None, speed=None)
>>>>>>> 753ba76d

    def scan_callback(self, data):
        self.navigator3.scan_callback(data)
        
        # self.navigator.laser_update(data)
        # self.navigator.visualize()

    def viz(self):
        self.navigator3.visualize()

class HeuristicSearch(object):
    """ Perform heuristic search on the provided set of cost/admissibility/heuristic/neighbor functions """
    def __init__(self):
        pass
        # self.reset()

    def bfs_tree(self, levels, start_state):
        if levels == 0:
            return TreeNode(state=start_state, children=[])
        else:
            children = self.neighbors(start_state)
            return TreeNode(state=start_state, children=map(lambda x: self.bfs_tree(levels-1, x), children))

    def reset(self, start_state):
        # Frontier is a priority queue.
        self.closed_set = []
        self.frontier = []
        self.found_paths = []
        self.goal_state = self.goal()
        self.step_count = 0
        self.tree_root = TreeNode(state=start_state, children=[])

        ss = SearchNode(state=start_state, parent=None, cost=0, tree_node=self.tree_root, \
                    heuristic=self.heuristic(start_state, self.goal_state))

        heapq.heappush(self.frontier, (ss.heuristic, ss))

    def search(self, time_limit):
        if self.goal_state == None:
            return None
        
        start_time = time.time()

        # extend nodes until the time limit is reached
        while time.time() - start_time < time_limit:
            if len(self.frontier) == 0:
                print("Search failed, bailing early")
                return
            self._step()

    def search_nsteps(self, step_limit):
        """Run a fixed number of steps.
        Using search is preferable. This exists to make profiling easier.
        """
        # extend nodes until the step limit is reached
        for _ in xrange(step_limit):
            if len(self.frontier) == 0:
                print("Search failed, bailing early")
                return
            self._step()

    def _step(self):
        """ Perform one iteration of heuristic search - extend a single node.
            Requires that self.frontier is not empty.
        """
        # Pop the best path to split.
        parent_score, parent_state = heapq.heappop(self.frontier)
        parent_tree_node = parent_state.tree_node

        for neighbor_state in self.neighbors(parent_state.state):
            # prune any path segments that are bound to fail
            if not self.should_bail(neighbor_state, self.goal_state) and self.is_admissible(neighbor_state):
                # build the tree representation of the search
                ntn = TreeNode(state=neighbor_state, children=[])
                parent_tree_node.children.append(ntn)
                
                nss = SearchNode(state=neighbor_state, parent=parent_state, tree_node=ntn, \
                    cost=parent_state.cost + self.cost(neighbor_state),  \
                    heuristic=self.heuristic(neighbor_state, self.goal_state))

                score = nss.cost + nss.heuristic
                if self.goal_met(neighbor_state, self.goal_state):
                    heapq.heappush(self.found_paths, (score, nss))
                else:
                    heapq.heappush(self.frontier, (score, nss))

        self.closed_set.append(parent_state.state)

        self.step_count += 1

    def best(self):
        # returns the best path found
        if len(self.frontier) == 0 and len(self.found_paths) == 0:
            return None
        elif len(self.found_paths) > 0:
            return self.make_path(self.found_paths[0][1])
        # elif len(self.frontier) == 0:
        #     return self.make_path(self.found_paths[0][1])
        elif len(self.found_paths) == 0:
            return self.make_path(self.frontier[0][1])

    def complete_paths(self):
        return map(lambda x: self.make_path(x[1]), self.found_paths)

    def make_path(self, end_node, add_goal=False, remove_start=True):
        # a path is a list of control states, in the order of traversal
        # builds it in reverse order by following parent pointers, then reverses result
        path = [end_node.state]
        while end_node.parent:
            path.append(end_node.parent.state)
            end_node = end_node.parent
        # don't execute the start state
        if remove_start:
            path.pop()
        path.reverse()

        if add_goal:
            path.append(self.goal_state)

        if type(end_node.state) == AccelerationState:
            path = reduce(lambda x,y: x+y, map(lambda x: x.control_states, path))

        return Path(states=path)

    """ The following functions should be overridden by the parent class
    """
    def cost(self, path):
        # estimate the cost of traversing a given path
        raise NotImplementedError("HeuristicSearch cost not specified")

    def heuristic(self, state, goal_state):
        # return an estimate for cost to go between the given state and the goal state
        raise NotImplementedError("HeuristicSearch heuristic not specified")

    def goal(self):
        # return the goal state
        raise NotImplementedError("HeuristicSearch goal not specified")

    def goal_met(self):
        # return true if the goal state is met
        raise NotImplementedError("HeuristicSearch goal not specified")

    def should_bail(self, state, goal_state):
        # return true if the node should be terminated
        return False

    def is_admissible(self, state):
        # return true if the given state is considered admissible - fulfills hard constraints
        raise NotImplementedError("HeuristicSearch is_admissible not specified")

    def neighbors(self, state):
        # return a discretized set of neighbors of the given state
        raise NotImplementedError("HeuristicSearch neighbors not specified")

class AccelerationPlanner(HeuristicSearch):
    """ Implements path planning by considering constant acceleration path segments
    """
    def __init__(self, obstacles, goals):
        self.circle_path = None
        # TODO parameterize this
        # self.steering_options = [[-1.0,0.0, 1.0], [-0.4, -.15, -0.04, 0.0, 0.04, 0.15, 0.4]]
        self.steering_options = [[-1.0,0.0, 1.0], [-1.0, -0.4, -.12, -0.04, 0.0, 0.04, 0.12, 0.4, 1.0]]
        self.steering_options = map(lambda l: map(lambda x: float(param("dynamics.max_angular_velocity"))*x, l), self.steering_options)

        self.obstacles = obstacles
        self.goals = goals

        # caching for performance
        cell_size = 1.0 / float(param("obstacle_map.discretization"))
        self.min_step = max(cell_size, param("obstacle_map.min_distance"))

        super(AccelerationPlanner, self).__init__()

    def reset(self, start_state, circle_path=None):
        self.circle_path = circle_path
        super(AccelerationPlanner, self).reset(start_state)
        
    def cost(self, accel_state):
        return len(accel_state.control_states) / float(param("execution_freq")) 

    # this big function is designed to check as few points as possible along the given path
    # it evaluates the distance function at the first point along the path, and then it steps
    # along the path by the maximum amount possible without completely stepping over an
    # inadmissible region. It does this by considering the value of the distance function
    # at each point along the way. Since this number is the distance to the nearest obstacle,
    # we can be sure to not step over an obstacle if we step by most that amount minus the
    # width of the inadmissible region around obstacles
    def is_admissible(self, accel_state):
        assert(len(accel_state.control_states) > 0)
        
        segment_lengths = map(lambda x: x.speed/float(param("execution_freq")), accel_state.control_states)
        dists = [0]
        for i in xrange(len(segment_lengths)):
            dists.append(segment_lengths[i] + dists[i])
        path_length = dists[-1]

        if path_length == 0:
            print("ZERO LENGTH PATH")
            # if the path is stationary, only need to check the first state
            p = accel_state.control_states[0]
            return self.obstacles.buffer.dist_at(p.x, p.y) > param("obstacle_map.min_distance")

        d_path = 0
        while d_path < path_length:
            # find next point along the path
            p = None
            for i in xrange(len(dists)-1):
                if dists[i] == d_path:
                    # distance falls directly on a control state
                    p = accel_state.control_states[i]
                    break
                elif dists[i] < d_path and d_path < dists[i+1]:
                    # distance falls in between path point, find intermediate state
                    # find t and generate intermediate state
                    start_state = accel_state.control_states[i]
                    seg_dist = d_path - dists[i]
                    seg_length = segment_lengths[i]
                    t = seg_dist / seg_length
                    p = DYNAMICS.propagate(start_state, t)
                    break

            # if not admissible, return false
            if not self.obstacles.buffer.dist_at(p.x, p.y) > param("obstacle_map.min_distance"):
                return False
            
            d_path += max(self.min_step, self.obstacles.buffer.dist_at(p.x, p.y)-param("obstacle_map.min_distance"))
        
        return True

    def heuristic_old(self, accel_state, goal_state):
        # return 0
        q0 = (accel_state.control_states[-1].x, accel_state.control_states[-1].y, accel_state.control_states[-1].theta)
        q1 = (goal_state.x, goal_state.y, goal_state.theta)
        turning_radius = param("dynamics.r_min")

        return param("planner.heuristic_bias")*dubins.path_length(q0, q1, turning_radius) / float(param("dynamics.max_speed"))

    def heuristic_old2(self, accel_state, goal_state):
        """Estimate the time it would take to get from state to goal_state.
        By taking a few dubins curves at different turning radii and returning the best time.
        """
        # return self.heuristic_old(accel_state, goal_state)
        q0 = (accel_state.control_states[-1].x, accel_state.control_states[-1].y, accel_state.control_states[-1].theta)
        q1 = (goal_state.x, goal_state.y, goal_state.theta)
        # Take the min of several dubins curves.
        # Turning radii to try.
        # TODO parameterize this curvature range.
        turning_radii = np.linspace(1.3,4.5, num=3)
        # time = DYNAMICS.dubins_time(q0, q1, [1.3])
        time = DYNAMICS.dubins_time(q0, q1, turning_radii)
        return time*param("planner.heuristic_bias")

    def heuristic(self, accel_state, goal_state):
        """Estimate the time it would take to get from state to goal_state.
        By taking a few dubins curves at different turning radii and returning the best time.
        """

        # if the final goal is nearby, we need to check every intermediate control state 
        # to get a better heuristic estimate, in case the chosen path overshoots
        # TODO might want to make the path terminate at the control state where the goal is reached
        q1 = (goal_state.x, goal_state.y, goal_state.theta)

        if euclidean_distance(accel_state.control_states[-1], goal_state) \
            < euclidean_distance(accel_state.control_states[-1], accel_state.control_states[0]):
            return param("planner.heuristic_bias")*min(map(lambda s: 
                DYNAMICS.dubins_time((s.x, s.y, s.theta), q1, [param("dynamics.r_min")]), accel_state.control_states))
        else:
            # only check the end state
            s = accel_state.control_states[-1]
            q0 = (s.x, s.y, s.theta)
            
            # Take the min of several dubins curves.
            # Turning radii to try.
            # TODO parameterize this curvature range.
            turning_radii = np.linspace(1.3,4.5, num=3)
            return param("planner.heuristic_bias") * DYNAMICS.dubins_time(q0, q1, turning_radii)

    def heuristic_circle(self, accel_state, goal_state):
        """Estimate the time it would take to get from state to goal_state.
        By taking a few dubins curves at different turning radii and returning the best time.
        """

        if self.circle_path:
            end_state = accel_state.control_states[-1]
            c = self.associated_circle(end_state)
            return param("planner.heuristic_bias") * ( euclidean_distance(c.circle, end_state) + c.dist_goal ) / param("dynamics.max_speed")
        else:
            return self.heuristic_new(accel_state, goal_state)

    def goal(self):
        # return the next goal state
        return self.goals.next_goal()

    def goal_met(self, accel_state, goal_state):
        # if the path length is large compared to the distance between the end and the goal
        # we check intermediate path points, otherwise we only check the end effector
        if not param("planner.test.enabled") and euclidean_distance(accel_state.control_states[-1], goal_state) \
            < euclidean_distance(accel_state.control_states[-1], accel_state.control_states[0]):
            return min(map(lambda x: 
                euclidean_distance(x, goal_state), accel_state.control_states)) < float(param("planner.goal_distance_threshold"))
        else:
            return euclidean_distance(accel_state.control_states[-1], goal_state) < float(param("planner.goal_distance_threshold"))

    def should_bail(self, state, goal_state):
        # bail if the end effector is further from the robot than the goal
        return euclidean_distance(state.control_states[-1], Point(x=0, y=0)) > euclidean_distance(goal_state, Point(x=0, y=0))

    def max_speed_given_dist(self, dist):
        # TODO might want to limit max speed depending on environmental factors
        return param("dynamics.max_speed")

    def associated_circle(self, control_state):
        closest = nsmallest(3, self.circle_path.states, key=lambda x: euclidean_distance(x.circle, control_state))
        # return whichever circle associates with the given control_state for the heuristic
        return min(closest, key=lambda x: x.dist_goal + euclidean_distance(x.circle, control_state))

    def step_size(self, state):
        if self.circle_path:
            c = self.associated_circle(state)
            return min(param("planner.alpha") * c.circle.radius, param("planner.beta") * c.dist_goal, param("planner.min_step"))
        else:
            return param("planner.min_step")

    def neighbors(self, accel_state):
        start_state = accel_state.control_states[-1]
        if start_state.speed == 0:
            num_segments = int(param("planner.max_segments"))
        else:
            step_size = self.step_size(start_state)
            num_segments = math.floor((step_size / abs(start_state.speed)) * float(param("execution_freq")))
            num_segments = int(min(max(num_segments, 1),  param("planner.max_segments")))
        # num_segments = param("planner.control_decisions_per_segment")
        # linear accel options: max accel, max decel, unity
        accel_options = []
        decel_options = []

        # limit the max speed at any given point in space to avoid going too fast near obstacles
        max_target_speed = self.max_speed_given_dist(self.obstacles.dist_at(start_state))
        current_speed = accel_state.control_states[-1].speed

        # this is positive if the car is over speed
        accel_target = param("execution_freq")*(max_target_speed - current_speed)/float(num_segments)

        if accel_target < param("dynamics.max_linear_decel"):
            # linear_accel_options = [param("dynamics.max_linear_decel"), param("dynamics.max_linear_accel")] 
            decel_options = [param("dynamics.max_linear_decel")] 
        elif accel_target > param("dynamics.max_linear_accel"):
            accel_options = [param("dynamics.max_linear_accel")]
            decel_options = [param("dynamics.max_linear_decel")]
        else:
            accel_options = [accel_target]
            decel_options = [param("dynamics.max_linear_decel")]
            # linear_accel_options = [param("dynamics.max_linear_decel"), accel_target]

        if start_state.speed < param("epsilon"):
            decel_options = []

        # NOTE: angular branch factor should be odd
        # only considers the admissible options
        steering_options = self.steering_options
        if abs(start_state.steering_angle + param("dynamics.max_deflection")) < param("epsilon"):
            steering_options = map(lambda x: filter(lambda opt: opt >= 0, x), steering_options)
        elif abs(start_state.steering_angle - param("dynamics.max_deflection")) < param("epsilon"):
            steering_options = map(lambda x: filter(lambda opt: opt <= 0, x), steering_options)
        

        candidate_controls = []
        if accel_options:
            candidate_controls += list(itertools.product(accel_options, steering_options[1]))
        if decel_options:
            candidate_controls += list(itertools.product(decel_options, steering_options[0]))

        # map each control choice to an actual search state, complete with intermediate control states
        return map( lambda cc: \
            AccelerationState(control_states=DYNAMICS.propagate_accel(start_state, cc[0], cc[1], num_segments), 
                steering_velocity=cc[1], linear_accel=cc[0]), candidate_controls)

class SpaceExploration(HeuristicSearch):
    """ This class implements lower dimensional search to provide a high quality
        heuristic for higher dimensional path planning. If this search fails to 
        provide a solution, then there is a good chance that no solution exists
        and the car should just stop

        See: [1,2]
    """
    def __init__(self, obstacles, goals):
        # cache reused values
        step = math.pi * 2.0 / param("space_explorer.branch_factor")
        self.thetas = np.linspace(0, math.pi * 2.0 - step, num=param("space_explorer.branch_factor"))
        # self.thetas = [0.5]
        bounds = param("space_explorer.sampling_bounds_initial")
        self.initial_thetas = np.linspace(bounds[0], bounds[1], num=param("space_explorer.branch_factor"))
        # self.thetas = [6.27]
        self.radii = np.empty(param("space_explorer.branch_factor"))
        
        self.goals = goals
        self.obstacles = obstacles

        super(SpaceExploration, self).__init__()

    def circle_radius(self, state):
        return min(param("space_explorer.max_circle_size"), self.obstacles.dist_at(state) - param("obstacle_map.min_distance"))

    def reset(self, start_state):
        # Frontier is a priority queue.
        start_state = Circle(x=start_state.x, y=start_state.y, radius=self.circle_radius(start_state), deflection=0)
        super(SpaceExploration, self).reset(start_state)

    def cost(self, state):
        if state.radius < param("space_explorer.min_radius"):
            return state.radius * param("space_explorer.soft_limit_penalty")
        return state.radius#*(1.0 + param("space_explorer.deflection_coeff")*abs(np.sin(state.deflection / 2.0)) )
    
    def heuristic(self, state, goal_state):
        if goal_state == None:
            return np.inf
        return (euclidean_distance(state,goal_state) - state.radius)*param("space_explorer.heuristic_bias")
    
    def overlap(self, s1, s2, percentage=.15):
        # TODO/NOTE: this is a bit of a hack to go faster, percentage overlap not accurate
        if euclidean_distance(s1, s2) > (s1.radius + s2.radius)*(1.0-percentage):
            return False
        else:
            return True

    def goal(self):
        g=self.goals.next_goal()
        if g == None:
            return None
        r = self.circle_radius(g)
        # if the goal is out of bounds it returns a very large value, fix that
        if r > 100:
            r = param("space_explorer.max_circle_size")
        return Circle(x=g.x, y=g.y, radius=r, deflection=0)

    def goal_met(self, state, goal_state):
        return self.overlap(state, goal_state, float(param("space_explorer.overlap_percentage_goal")))

    def is_admissible(self, state):
        return self.obstacles.dist_at(state) > param("obstacle_map.min_distance")

    def should_bail(self, state, goal_state):
        # too_far
        # if np.linalg.norm(np.array([state.x, state.y]))
        if euclidean_distance(state, Point(0,0)) > param("space_explorer.max_distance"):
            return True
        # too big
        if state.radius > param("space_explorer.max_distance"):
            return True
        # too behind
        if state.x < param("space_explorer.back_limit"):
            return True

        # return False
        # overlaps with another node
        return True in map(lambda x: euclidean_distance(x,state) < x.radius, self.closed_set)

    def search(self, time_limit):
        # same as before, but this returns early if paths are found
        start_time = time.time()

        # extend nodes until the time limit is reached
        while time.time() - start_time < time_limit and not len(self.found_paths):
            if len(self.frontier) == 0:
                print("Search failed, bailing early")
                return
            self._step()

        return time.time() - start_time

    def neighbors(self, state):
        self.radii.fill(state.radius)
        if state == self.tree_root.state:
            thetas = self.initial_thetas
        else:
            thetas = self.thetas
        
        xs, ys = polar_to_euclid(thetas, self.radii)

        def deflection(angle):
            if angle > math.pi:
                return angle - 2.0*math.pi
            return angle

        neighbors = map(lambda x: Circle( \
            x=state.x+x[0], y=state.y+x[1],  \
            radius=self.circle_radius(Point(x=state.x+x[0], y=state.y+x[1])), \
            deflection=deflection(x[2])),
                zip(xs,ys, thetas))

        # use the hard constraint here
        potential_neighbors = filter(lambda x: x.radius > param("space_explorer.hard_min_radius"), neighbors)

        return potential_neighbors

    def best(self):
        if len(self.found_paths) > 0:
            return self.make_path(self.found_paths[0][1], True, False)
        return None
    
class ChallengeController(DirectControlModule):
    """ Top level car control for the 6.141 Challenge"""
    def __init__(self):
        print(param("runtime_specific.racecar_env"))
        super(ChallengeController, self).__init__("challenge_controller", racecar_env=param("runtime_specific.racecar_env"))

        # initialize the control state management
        self.state_history = [State(x=0, y=0, theta=0, steering_angle=0, speed=0)]
        self.current_path = None
        self.state_index = 0

        # counter for tracking fps of control
        self.control_monitor = FPSCounter(True)
        self.execution_monitor = FPSCounter(False)

        self.execution_time_estimate = 1.0 / 25.0

        self.lookahead_circle = None

        # self.search_time_limit = 1.0/float(param("planning_freq"))
        self.computing_control = False
        self.since_scan_recieved = []

        # used for one off path tests
        self.test_started = False
        self.test_path = None
        self.control_steps_per_plan_interval = 1 # int(math.ceil(float(param("execution_freq")) * self.search_time_limit))

        # initialize peripheral algorithms
        self.viz = VisualizationDriver()

        self.goals = GoalManager(self.viz)
        self.obstacles = ObstacleMap()
            
        self.space_explorer = SpaceExploration(self.obstacles, self.goals)
        self.scan_subscriber = rospy.Subscriber(param("runtime_specific.scan_topic"),
            numpy_msg(LaserScan), self.scan_callback, queue_size=1)

        rospy.on_shutdown(lambda: self.on_shutdown())

        self.new_data = False
        self.scanner_data = None

        control_thread = threading.Thread(target=lambda: self._control_loop())
        control_thread.daemon = True
        control_thread.start()

        if param("obstacle_map.vizualize_distmap") or param("navigator3.show_local_viz"):
            while not rospy.is_shutdown():
                self.loop()
                rospy.sleep(0.05)

    def test_control(self):
        if not self.test_started:
            self.test_started = True
            start_state = State(x=0, y=0, theta=0, steering_angle=0, speed=0)
            start_accel_state = AccelerationState(control_states=[start_state], linear_accel=0, steering_velocity=0)
            
            self.path_planner.reset(start_state=start_accel_state)
            
            goal_state = param("planner.test.goal")
            self.path_planner.goal_state = State(x=goal_state[0], y=goal_state[1], theta=goal_state[2], steering_angle=0, speed=0)
            self.path_planner.search(time_limit=1.0)

            self.test_path = self.path_planner.best()

            # begin executing the new path. if no path is found, the path will be set to 
            # none, and the emergency planner can take over
            self.commit_path(self.test_path) 

            if self.test_path:
                print("FOUND TEST PATH, committing.")
                speeds = map(lambda x: round(x.speed,2), self.test_path.states)
                angles = map(lambda x: round(x.steering_angle,2), self.test_path.states)
                print("speeds:", speeds)
                print("angles:", angles)
                print(self.test_path.states[-1])

        if self.test_path:
            # visualize paths if necessary
            if self.viz.should_visualize("path_search.test_goal"):
                self.viz.publish_test_goal(self.path_planner.goal_state, ColorRGBA(1,1,1,1))
            if self.viz.should_visualize("path_search.best_path"):
                self.viz.publish_best_path(self.test_path)
            if self.viz.should_visualize("path_search.complete_paths"):
                self.viz.publish_complete_path(self.path_planner.complete_paths())
            if self.viz.should_visualize("path_search.viable_paths"):
                self.viz.publish_viable_paths(self.path_planner.tree_root)
                # self.viz.publish_viable_accel_paths(self.path_planner.tree_root)

    def optimize_time_limit(self):

        self.execution_time_estimate = 1.0 / self.control_monitor.fps()
        # this function will decrease the search time limit if the planning is taking too long
        # otherwise it decrease 
        # place reasonable bounds on the time to prevent crazy results
        # max_time = 1.2/float(param("planning_freq"))
        # min_time = 1.0/float(param("planning_freq"))

        # percentage_slower_than_goal = (float(param("planning_freq")) - self.planning_fps())/float(param("planning_freq")) 
        # self.search_time_limit = np.clip(self.search_time_limit * (1.0 - percentage_slower_than_goal), min_time, max_time)

        # update the expected number of steps per plan interval so that the emergency planners
        # can use the coorect number of control steps
        # self.control_steps_per_plan_interval = int(math.ceil(float(param("execution_freq")) * self.search_time_limit))

    def integrate_forward(self, time_delta):
        # TODO fix this to actually integrate forward, given the controller fps 
        
        start_state = State(x=0, y=0, theta=0, steering_angle=self.state_history[-1].steering_angle, speed=max(0, self.state_history[-1].speed))
        # start_state = DYNAMICS.propagate_time(start_state, time_delta)
        # print(start_state.x, start_state.y)

        return start_state

    def _control_loop(self):
        while True:
            if self.new_data:
                self.computing_control = True
                if self.control_monitor.index % 10 == 1:
                    print ("planning fps: ", self.control_monitor.fps())
                    self.optimize_time_limit()

                self.scan_time = self.scanner_data.header.stamp.to_sec()
                # update data sources
                self.obstacles.scan_callback(self.scanner_data)
                self.goals.scan_callback(self.scanner_data)
                # compute control actions
                self.compute_control()

                # house keeping
                self.control_monitor.step()
                self.new_data = False
                self.computing_control = False
            else:
                time.sleep(0.001)

    def scan_callback(self, data):
        if self.computing_control:
            return

        self.new_data = True
        self.scanner_data = data
        self.since_scan_recieved = []

    def speed_bounds(self):
        # returns the min/max speed that the car can be set to when called
        # find how much acceleration we can apply to the car considering the rate of control
        fps = self.control_monitor.fps()

        max_decel = param("dynamics.max_linear_decel") / fps
        max_accel = param("dynamics.max_linear_accel") / fps

        max_speed = min(param("dynamics.max_speed"), max(0.0, self.state_history[-1].speed)+max_accel)
        min_speed = max(param("planner.backup_speed"), self.state_history[-1].speed+max_decel)

        return (min_speed, max_speed)

    def pure_pursuit_control(self, circle_path, spline_path=None):
        if circle_path == None:
            return None

        deflections = map(lambda x: abs(x.deflection), circle_path.states)
        max_deflection = max(deflections)

        # dt = rospy.get_rostime().to_sec() - self.scan_time
        # print(dt)
        start_state = circle_path.states[0]
        # start_state = self.integrate_forward(dt)
        #TODO: modify this depending on path curvature
        L = param("space_explorer.max_pursuit_radius")*np.cos(max_deflection)
        L = max(L, param("space_explorer.min_pursuit_radius"))
        # print(L, max_deflection, np.cos(max_deflection))
        pursuit_circle = Circle(radius=L, x=start_state.x, y=start_state.y, deflection=0)

        self.lookahead_circle = pursuit_circle

        # if not spline_path == None:
        #     # print("test")
        #     intersection = spline_circle_intersection(pursuit_circle, spline_path)
        # else:
        # if intersection == None:
            # find intersection between the pure pursuit circle and the path
        intersection = None
        for i in xrange(1,len(circle_path.states)):
            intersection = circle_segment_intersection(pursuit_circle, circle_path.states[i-1], circle_path.states[i])
            if not intersection == None:
                break

        if intersection == None:
            return None

        np_intersection = np.array([intersection.x, intersection.y])
        np_start_state = np.array([start_state.x, start_state.y])

        local_intersection = np_intersection - np_start_state

        # find control required to reach the intersection point
        if abs(local_intersection[1]) < param("epsilon"):
            arc_radius = np.inf
        else:
            arc_radius = L * L / (2.0*local_intersection[1])

        arc_radius = max(param("dynamics.r_min"), arc_radius)

        bounds = self.speed_bounds()

        # TODO use the dynamical model to find an optimal steering angle
        speed = DYNAMICS.max_speed_at_turning_radius(abs(arc_radius))
        speed = np.clip(speed, max(0.0, bounds[0]), bounds[1])

        # steering = DYNAMICS.steering_angle(target_arc_radius=arc_radius, target_speed=speed)
        steering_angle = np.arctan2(param("dynamics.wheelbase"), arc_radius) * np.sign(local_intersection[1])

        # print(round(steering_angle,2), round(speed,2))

        return State(x=0,y=0,theta=0,steering_angle=steering_angle,speed=speed)

    @profile(sort="cumtime")
    def compute_control(self, event=None):
        if not self.obstacles.first_laser_recieved:
            print("Waiting for laser data...")
            return False

        # if the test is set to occur, this should pass control to that function by returning
        if param("planner.test.enabled"):
            self.test_control()
            return 

        if self.goals.next_goal() == None:
            # stop if no goal point
            next_path = self.make_stop_path(steering_angle=self.state_history[-1].steering_angle, num_segments=1)
            self.execute_state(next_path.states[0])
            return

        def parameterize_path(circle_path):
            # create a parametric curve approximating the control points
            if circle_path == None:
                return None
            # finds the cubic bezier spline described by the circle path
            n = 3 # order of the curve
            control_points = map(lambda x: (x.x, x.y), reversed(circle_path.states))
            len_orig = len(control_points)

            if param("planner.prune_distance") > 0:
                
                last = circle_path.states[-1]
                downsampled_control = []
                for i in circle_path.states:
                    if euclidean_distance(last, i) > param("planner.prune_distance") \
                    or abs(i.deflection) > param("planner.max_prune_deflection"):
                        downsampled_control.append((i.x, i.y))
                        last = i
                control_points = downsampled_control

            return C_factory(control_points, n)

        #TODO use FPS instead
        dt = rospy.get_rostime().to_sec() - self.scan_time
        start_state = self.integrate_forward(dt)
        # print(start_state.x, start_state.y)
        # start_state = State(x=0, y=0, theta=0, steering_angle=self.state_history[-1].steering_angle, speed=max(0, self.state_history[-1].speed))
        self.space_explorer.reset(start_state=start_state)

        t = self.space_explorer.search(time_limit=param("space_explorer.time_limit"))

        circle_path = self.space_explorer.best()
        spline_path = parameterize_path(circle_path)
        next_control_state = self.pure_pursuit_control(circle_path, spline_path)

        if self.viz.should_visualize("path_search.curve_path") and not spline_path == None:
            self.viz.publish_path_curve(spline_path)

        if self.viz.should_visualize("space_explorer.explored"):
            self.viz.publish_exploration_circles(self.space_explorer.tree_root)

        if self.viz.should_visualize("space_explorer.path") and self.space_explorer.best():
            self.viz.publish_path_circles(circle_path)

        if self.viz.should_visualize("space_explorer.center_path") and self.space_explorer.best():
            self.viz.publish_path_line(circle_path)

        if self.viz.should_visualize("path_search.lookahead_circle") and self.lookahead_circle:
            self.viz.publish_lookahead_circle(self.lookahead_circle)

        if next_control_state == None:
            # commit emergency plan
            print("No path found with", self.space_explorer.step_count, "extensions")
            self.execute_stuck_control()
        else:
            # begin executing the new path. if no path is found, the path will be set to 
            # self.commit_path(best_path) 
            self.execute_state(next_control_state)

    def execute_stuck_control(self):
        if (self.state_history[-1].speed > 0):
            next_path = self.make_stop_path(steering_angle=self.state_history[-1].steering_angle, num_segments=1)
        else:
            next_path = self.make_back_up_path(num_segments=1)

        self.execute_state(next_path.states[0])

    def make_stop_path(self, steering_angle=0, num_segments=None):
        if num_segments == None:
            num_segments = self.control_steps_per_plan_interval+10

        fps = self.control_monitor.fps()

        max_decel = param("dynamics.max_linear_decel") / fps
        last_state = self.state_history[-1]
        next_steering = steering_angle
        stop_path = []
        for i in xrange(num_segments):
            next_speed = max(0.0, last_state.speed + max_decel)
            if next_speed == 0.0:
                next_steering = 0.0
            next_state = State(x=last_state.x, y=last_state.y, theta=last_state.y, \
                speed=next_speed, steering_angle=next_steering)
            next_state = DYNAMICS.propagate(next_state)
            stop_path.append(next_state)
            last_state = next_state

        return Path(states=stop_path)

    def make_back_up_path(self, num_segments=None):
        """ Computes a path which backs the robot up for one planner timestep
        """
        if num_segments == None:
            num_segments = self.control_steps_per_plan_interval+10

        last_state = self.state_history[-1]
        backup_path = []
        for i in xrange(num_segments):
            next_state = State(x=last_state.x, y=last_state.y, theta=last_state.y, \
                speed=param("planner.backup_speed"), steering_angle=0)
            next_state = DYNAMICS.propagate(next_state)
            backup_path.append(next_state)
            last_state = next_state

        return Path(states=backup_path)

    def execute_state(self, state):
        if not self.is_enabled():
            return

        if self.execution_monitor.index == 1:
            print ("execution fps: ", self.execution_monitor.fps())

        # apply the given path to the car, continue it until told otherwise
        self.state_history.append(state)
        self.since_scan_recieved.append(state)

        # send the message to the car
        self.direct_set(speed=state.speed, steering_angle=state.steering_angle)

        if self.viz.should_visualize("path_search.speed"):
            self.viz.publish("path_search.speed", state.speed)
        if self.viz.should_visualize("path_search.speed"):
            self.viz.publish("path_search.speed", state.speed)

        self.execution_monitor.step()

    # callback for when the car is disabled
    def disabled(self):
        self.direct_set(speed=0, steering_angle=0)
        self.state_history.append(State(x=0, y=0, theta=0, steering_angle=0, speed=0))

    def on_shutdown(self):
        """Stop the car."""
        self.direct_set(speed=0, steering_angle=0)
        self.state_history.append(State(x=0, y=0, theta=0, steering_angle=0, speed=0))

    def loop(self):
        # pass
        self.obstacles.viz()
        self.goals.viz()

def make_flamegraph(filter=None):
    import flamegraph
    perf_log_path = os.path.join(os.path.dirname(__file__), "../tmp/perf.log")
    flamegraph.start_profile_thread(fd=open(perf_log_path, "w"),
                                    filter=r"compute_control",
                                    interval=0.001)

if __name__ == '__main__':
    # a=Point(x=0,y=0)
    # b=Point(x=2,y=2)
    # c = Circle(x=0,y=0,radius=0.5,deflection=0)
    # print("intersects", circle_segment_intersection(c, a,b))
    # print(dynamics("steering_prediction"))

    # make_flamegraph(r"compute_control")

    try:
        ChallengeController()
    except rospy.ROSInterruptException:
        pass
    rospy.spin()
<|MERGE_RESOLUTION|>--- conflicted
+++ resolved
@@ -452,13 +452,13 @@
                     Bayesian particle filtering)
                 - max_pts = maximum number of points allowed in gp buffer
         """
-        self.navigator = navigator.Navigator(viz)
+        # self.navigator = navigator.Navigator(viz)
         self.navigator3 = ScanMaximaNavigator(viz)
         self.origin = None
 
         # TODO: Make these range-query trees/numpy arrays for larger max_pts value
         self.green_gps = []
-        self.corr_gps = [self.navigator.goalpoint()] # Should never be empty
+        self.corr_gps = []
 
         self.pass_rad = pass_rad
         self.locality_rad = locality_rad
@@ -495,8 +495,12 @@
         """ Return the position of the next goal in local coordinates
                 - for now, this directly calls the corridor detector with no smoothing
         """
-<<<<<<< HEAD
-        self.match(self.navigator.goalpoint(), "corridor")
+        new_gp = self.navigator3.goalpoint()
+        self.match(new_gp, "corridor")
+
+        # Car stops if no goal points
+        if len(self.green_gps) == 0 and len(self.corr_gps) == 0:
+            return None
 
         # Prune out all passed points TODO: should this go before matching?
         self.check_passed()
@@ -527,13 +531,6 @@
         """
         self.green_gps.sort(key=lambda g: g[0]**2 + g[1]**2)
         self.corr_gps.sort(key=lambda g: g[0]**2 + g[1]**2)
-=======
-        # gp = self.navigator.goalpoint()
-        gp = self.navigator3.goalpoint()
-        if gp == None:
-            return None
-        return State(x=gp[0], y=gp[1], theta=gp[2], steering_angle=None, speed=None)
->>>>>>> 753ba76d
 
     def scan_callback(self, data):
         self.navigator3.scan_callback(data)
