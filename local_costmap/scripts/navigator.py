--- conflicted
+++ resolved
@@ -12,12 +12,8 @@
 
 class Navigator(object):
 
-<<<<<<< HEAD
     STRAIGHT_AHEAD = [param("navigator.straight_ahead_distance"), 0, 0]
     MIN_WALL_LENGTH = param("navigator.min_wall_length")
-=======
-    STRAIGHT_AHEAD = [15, 0, 0]
->>>>>>> 99c78352
 
     def __init__(self, viz):
         self.viz = viz
@@ -32,7 +28,7 @@
         DISCONTINUITY_THRESHOLD = param("navigator.min_corridor_width")
         INF = 1000.
         ranges = np.array(laser_data.ranges)
-        print "Set STRAIGHT_AHEAD to", laser_data.range_max
+        # print "Set STRAIGHT_AHEAD to", laser_data.range_max
         # Set range_max points to be really far, to force a discontinuity
         # (this might be only needed for the simulator)
         ranges[ranges + 0.1 > laser_data.range_max] = INF
