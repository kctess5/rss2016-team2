# this file contains coefficients for the found curves at the given locations
---
# use this data to determine which model to use, and interpolate between the given
# polynomial coefficients where x=speed for the high slip regions
steering_prediction:
  # gives predictions of path arc radius based off steering_angle and speed
  - steering_angle: 0.13
    # speed at which to switch to the nonlinear model
    ackerman_transition: 1.5
    polynomial_coefficients: [0.224, -0.645, 2.368]
  - steering_angle: 0.15
    ackerman_transition: 1.7
    polynomial_coefficients: [0.336, -1.29, 2.895]
  - steering_angle: 0.17
    ackerman_transition: 2
    polynomial_coefficients: [0.331, -1.3, 2.699]
  - steering_angle: 0.2
    ackerman_transition: 2
    polynomial_coefficients: [0.349, -1.327, 2.411]
  - steering_angle: 0.25
    ackerman_transition: 2
    polynomial_coefficients: [0.278, -0.75, 1.303]
  - steering_angle: 0.3
    ackerman_transition: 2
    polynomial_coefficients: [0.312, -0.953, 1.574]
  - steering_angle: 0.32
    ackerman_transition: 1.8
    polynomial_coefficients: [0.312, -0.953, 1.574]

# these are bad guesses, waiting optimization
<<<<<<< HEAD
max_linear_accel: 3
=======
max_linear_accel: 2
>>>>>>> 53c86605
max_linear_decel: -2
max_angular_accel: 1.5
# max_angular_velocity: 1.5
max_angular_velocity: 1.4

# bounds on mechanical capabilities
# 10mph ~= 4.47 m/s
<<<<<<< HEAD
max_speed: 2.5

# min curve radius - used in the heuristic
r_min: 0.87
=======
max_speed: 2.0

# min curve radius - used in the heuristic
r_min: .85
>>>>>>> 53c86605

# these numbers have been optimized, don't change them
max_deflection: 0.32 # DONT CHANGE
wheelbase: 0.247 # DONT CHANGE<|MERGE_RESOLUTION|>--- conflicted
+++ resolved
@@ -28,11 +28,7 @@
     polynomial_coefficients: [0.312, -0.953, 1.574]
 
 # these are bad guesses, waiting optimization
-<<<<<<< HEAD
-max_linear_accel: 3
-=======
 max_linear_accel: 2
->>>>>>> 53c86605
 max_linear_decel: -2
 max_angular_accel: 1.5
 # max_angular_velocity: 1.5
@@ -40,17 +36,10 @@
 
 # bounds on mechanical capabilities
 # 10mph ~= 4.47 m/s
-<<<<<<< HEAD
-max_speed: 2.5
-
-# min curve radius - used in the heuristic
-r_min: 0.87
-=======
 max_speed: 2.0
 
 # min curve radius - used in the heuristic
 r_min: .85
->>>>>>> 53c86605
 
 # these numbers have been optimized, don't change them
 max_deflection: 0.32 # DONT CHANGE
