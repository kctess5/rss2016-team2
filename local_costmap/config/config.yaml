--- conflicted
+++ resolved
@@ -6,22 +6,15 @@
   #row2width: [.1462143, -28.59338] #this is linear map
   row2y: [43090100, 7.9442, 32.0097, 2.50733]
   min_area_thresh: 200.0
-<<<<<<< HEAD
-  lower_thresh: [60,60,6]
-  upper_thresh: [80,255,255]
-  debug: True
-
-goal_manager:
-  green_gp_topic: "/waypoint_markers"
-
-=======
   lower_thresh: [40,40,6]
   upper_thresh: [90,255,255]
   debug: False
   vis: False
   horizon_row: 205
- 
->>>>>>> 53c86605
+
+ goal_manager:
+  green_gp_topic: "/waypoint_markers"
+
 space_explorer: 
   enabled: True
   overlap_percentage_goal: 0.15
@@ -29,11 +22,7 @@
   # if the first constraint is too severe, use this instead
   hard_min_radius: 0.4
   # multiplicative penalty factor for being lower than the min_radius
-<<<<<<< HEAD
-  soft_limit_penalty: 1.8
-=======
   soft_limit_penalty: 1.5
->>>>>>> 53c86605
   branch_factor: 15
   max_distance: 12
   back_limit: -1.0
