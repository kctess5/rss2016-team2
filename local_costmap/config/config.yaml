---
greenCam:
  #row2y: [323.9,.4321479,2.967,-46.14] #original perspective
  #row2width: [11450.0,.2874673,3.5e-16,-.07852111] #original perspective
  row2width: [-.581414, 5.5171414, 325.6941, 39.80873] #this is 4pl map
  #row2width: [.1462143, -28.59338] #this is linear map
  row2y: [43090100, 7.9442, 32.0097, 2.50733]
  min_area_thresh: 200.0
<<<<<<< HEAD
  lower_thresh: [50,60,6]
  upper_thresh: [90,110,200]
=======
<<<<<<< HEAD
  lower_thresh: [60,60,6]
  upper_thresh: [80,255,255]
<<<<<<< HEAD

goal_manager:
  green_gp_topic: "/closest_green_goal"


=======
  debug: True
 
>>>>>>> master
=======
  lower_thresh: [40,40,6]
  upper_thresh: [90,255,255]
>>>>>>> ed7d1f30
  debug: False
  vis: False
  horizon_row: 205

 goal_manager:
  green_gp_topic: "/waypoint_markers"

>>>>>>> f4da1d717d0c48f7d730ece7033ad6f54247105a
space_explorer: 
  enabled: True
  overlap_percentage_goal: 0.15
  min_radius: 0.9
  # if the first constraint is too severe, use this instead
  hard_min_radius: 0.4
  # multiplicative penalty factor for being lower than the min_radius

  soft_limit_penalty: 1.5
  branch_factor: 15
  max_distance: 12
  back_limit: -1.0
  heuristic_bias: 1.4
  max_circle_size: 2.0
  # the circle cost is a factor trigonometrically linked to
  # deflection angle relative to parent, scaled by this factor
  # too high and it plans bad paths, to low and excess jerk
  deflection_coeff: 0.0
  max_pursuit_radius: 1.8
  min_pursuit_radius: 0.5
  time_limit: 0.15
  sampling_bounds_initial: [-1.1,1.1]


epsilon: 0.001

viz:
  topics:
    goals:
      next_goal: 
        # given in published messages/second
        rate_limit: 5
        color: [0,1,1,1]
      corridors:
        rate_limit: 5
        color: [0,1,0,1]
      walls:
        rate_limit: 5
        color: [1,0,1,1]
      imagined_wall:
        rate_limit: 5
        color: [0,1,1,1]
      green_goal:
        rate_limt: 5
        color: [0,0,1,1]
      corridor_goal:
        rate_limit: 15
    obstacles:
      inadmissible:
        rate_limit: 3
        color: [0,0,0,1]
    path_search:
      lookahead_circle:
        rate_limit: 10
      curve_path:
        rate_limit: 10
      best_path:
        rate_limit: 1
        color: [0,0,0,1]
      viable_paths:
        rate_limit: 1
        color: [0,0,0,1]
      complete_paths:
        rate_limit: 5
        color: [0,0,0,1]
      speed:
        rate_limit: 10
      steering:
        rate_limit: 10
      test_goal:
        # given in published messages/second
        rate_limit: 2
        color: [0,1,1,1]
    space_explorer:
      explored:
        rate_limit: 5
        color: [0,0,0,1]
      path:
        rate_limit: 10
        color: [0,0,0,1]
      center_path:
        rate_limit: 10
        color: [0,0,0,1]


# wheel_base: 0.27
planning_freq: 20
execution_freq: 12


runtime_specific:
  racecar:
    scan_topic: "/scan"
    visualize_level: 1
    racecar_env: True
  not_racecar:
    # scan_topic: "/racecar/laser/scan"
    # scan_topic: "/scan_throttle"
    scan_topic: "/scan"
    visualize_level: 2
    racecar_env: False

# --------------------------- #
# obstacle avoidance parameters
# --------------------------- #

# obstacle map size and discretization (bins/meter)
obstacle_map:
  discretization: 5
  xmin: -3
  xmax: 10
  ymin: -8
  ymax: 8
  # minimum distance to nearest obstacle to be considered admissible
  min_distance: 0.3
  # number of cells worth of spacing between admissibility check waypoints
  # higher is faster, but might result in jumping over obstacles
  admissible_hop: 2.0

  vizualize_distmap: False

# ----------------------- #
# Navigator Parameters
# (wall/corridor detection)
# ----------------------- #
navigator:
  # When we're in a corridor w/ no turns, how far out to set the goal
  straight_ahead_distance: 10

  # Anything shorter is not a wall
  min_wall_length: 0.3

  # Anything shorter is not a corridor
  min_corridor_width: 1.2

  # Break on adjacent laser points at least this far from each other.
  # (The presplit width)
  min_discontinuity_width: 1.

  # This amount of error is acceptable to merge into 1 wall
  same_wall_error_angle: 0.17
  same_wall_error_distance: 1.2

  # Take every x laser points, for speed
  downsample_every: 6

  # Whether to run the merge step. (0 or 1)
  enable_merge: 1
  enable_presplit: 1

# --------------------- #
# Path Planner Parameters
# --------------------- #

planner:
  # pure pursuit scales lookahead based off deflection within this distance
  nearby_distance: 2.0
  max_prune_deflection: 0.2
  prune_distance: 0.0
  # number of angle settings to consider at each speed
  # the real number of candidate paths will be twice this
  # number because it will consider both min/max speed settings
  # this number should be odd
  # the higher it is, the better the found path will be, but the longer it will take
  angular_branch_factor: 5

  # if the path is within this distance, the goal is considered met (meters)
  goal_distance_threshold: 0.25

  # if there is now path, and the car is stopped, it will
  # start to back up in a straight line at this speed
  backup_speed: -0.8

  # number of control states per branch
  control_decisions_per_segment: 5

  # max planning distance. paths are terminated when they are above this (meters)
  max_planning_dist: 5

  # heuristic bias
  # heuristic is biased (multiplied) by this value once computed
  # setting this high makes the search more like dfs, low is
  # more like bfs. 1 is theortically optimal?
  heuristic_bias: 1.7

  # don't perform search with segments less than this size
  min_step: 0.9
  # don't perform search with segments greater than this number of segments
  max_segments: 8

  # used for step size generation
  alpha: 0.5 # multiplied by circle radius
  beta: 0.65 # multiplied by goal distance

  # how frequently the framerate optimization should occur, in number
  # of planner cycles
  fps_optimization_iteration_count: 7

  # this provides an override to plan a path to a specified point
  # and execute from start to end
  test:
    enabled: false
    goal: [6,2,1.6]

  # max speed given curvature is scaled by this factor for safety
  speed_safety: 0.8

# ------------------ #
# Emergency Parameters
# ------------------ #

emergency:
  # when the robot has an old path it can execute but is considered stuck, it applies
  # breaks as fast as possible while following the old path. This damp factor is applied to
  # steering to potentially smooth the path as the car stops. Set to 1 to follow original path
  stop_path_steering_damp_factor: 1.0
  # backu

navigator3:
  downsample: 2
  # widths are in percentages compared to size of data
  gaussian_width: 0.15
  median_width: 0.17
  # minimum distance to consider a maxima a corridor
  distance_threshold: 3.7
  # min/max angles to be considered
  goal_angle_bounds: [-1.7, 1.7]
  # turns right if true, left otherwise
  turn_right: True
  # removes this percentages of scans
  trim_percentage: 0.1
  show_local_viz: False
  laser_max: 8
  error_range: 60
  contiguous_min: 40

goal_manager:
  green_gp_topic: /closest_green_goal

...<|MERGE_RESOLUTION|>--- conflicted
+++ resolved
@@ -6,35 +6,10 @@
   #row2width: [.1462143, -28.59338] #this is linear map
   row2y: [43090100, 7.9442, 32.0097, 2.50733]
   min_area_thresh: 200.0
-<<<<<<< HEAD
-  lower_thresh: [50,60,6]
-  upper_thresh: [90,110,200]
-=======
-<<<<<<< HEAD
-  lower_thresh: [60,60,6]
-  upper_thresh: [80,255,255]
-<<<<<<< HEAD
 
 goal_manager:
   green_gp_topic: "/closest_green_goal"
 
-
-=======
-  debug: True
- 
->>>>>>> master
-=======
-  lower_thresh: [40,40,6]
-  upper_thresh: [90,255,255]
->>>>>>> ed7d1f30
-  debug: False
-  vis: False
-  horizon_row: 205
-
- goal_manager:
-  green_gp_topic: "/waypoint_markers"
-
->>>>>>> f4da1d717d0c48f7d730ece7033ad6f54247105a
 space_explorer: 
   enabled: True
   overlap_percentage_goal: 0.15
