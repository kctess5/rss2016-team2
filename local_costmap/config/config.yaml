--- conflicted
+++ resolved
@@ -122,12 +122,7 @@
   min_wall_length: 0.3
 
   # Anything shorter is not a corridor
-<<<<<<< HEAD
   min_corridor_width: 0.5
-=======
-  # min_corridor_width: 2.0
-  min_corridor_width: 1.2
->>>>>>> 7588cee8
 
   # This amount of error is acceptable to merge into 1 wall
   same_wall_error_angle: 0.17
